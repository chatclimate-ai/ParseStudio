import json
import os
import time
from collections.abc import Generator
from pathlib import Path
from typing import TYPE_CHECKING, Any

if TYPE_CHECKING:
    try:
        from openai.types.beta import AssistantToolParam
    except ImportError:
        AssistantToolParam = type[dict[str, Any]]
else:
    AssistantToolParam = Any

import openai
import pandas as pd
import srsly
from dotenv import load_dotenv
from jinja2 import Template
from openai import OpenAI

from parsestudio.logging_config import get_logger

from .schemas import ImageElement, Metadata, ParserOutput, TableElement, TextElement
from .templates import read_template

load_dotenv()
logger = get_logger("parsers.openai_assistant")

OPENAI_EXTRACTION_TEMPLATE = read_template("openai_extraction")


def _load_extraction_function_tool() -> dict[str, Any]:
    """Load JSON schema and convert to function tool definition."""
    schema_path = Path(__file__).parent / "tools" / "openai_extraction.json"
    try:
        schema = srsly.read_json(schema_path)
        # Convert JSON schema to function tool definition
        return {
            "type": "function",
            "function": {
                "name": "extract_pdf_content",
                "description": "Extract structured content from PDF including text and tables in the specified format",
                "parameters": schema,
            },
        }
    except (FileNotFoundError, json.JSONDecodeError) as e:
        raise RuntimeError(
            f"Failed to load extraction function tool from {schema_path}: {e}"
        ) from e


EXTRACTION_FUNCTION_TOOL = _load_extraction_function_tool()


class OpenAIAssistantPDFParser:
    def __init__(self, openai_options: dict[str, Any] | None = None):
<<<<<<< HEAD
        # Sensible defaults for Assistant API
        defaults = {"model": "gpt-4o", "temperature": 0}
=======
        # Sensible defaults for file search approach
        defaults = {"model": "gpt-4o-mini", "max_tokens": 8000, "temperature": 0}
>>>>>>> 9e215fe1
        self.options = {**defaults, **(openai_options or {})}
        try:
            api_key = os.environ.get("OPENAI_API_KEY")
            if not api_key:
                raise ValueError("OPENAI_API_KEY environment variable is required")
            self.client = OpenAI(api_key=api_key)
            self.assistant_id: str | None = os.environ.get("ASSISTANT_ID_PARSER2")
            self.vector_store_id: str | None = None  # Will be created for file search
        except ValueError as e:
            # Re-raise ValueError for missing API key or invalid configuration
            raise e
        except Exception as e:
            raise ConnectionError(f"Failed to initialize OpenAI client: {e}") from e

        # Initialize assistant
        self._initialize_assistant()

    def _initialize_assistant(self) -> None:
        """Initialize or create the OpenAI Assistant."""
        instructions = Template(OPENAI_EXTRACTION_TEMPLATE).render()

        if not self.assistant_id:
            self._create_assistant(instructions)
        else:
            try:
                self.client.beta.assistants.retrieve(assistant_id=self.assistant_id)
                logger.info(f"Using existing assistant with ID: {self.assistant_id}")
                self._update_assistant(instructions)
            except Exception as e:
                logger.warning(
                    f"Error retrieving assistant: {e}. Creating new assistant."
                )
                self._create_assistant(instructions)

    def _create_assistant(self, instructions: str) -> None:
        """Create a new OpenAI Assistant with file search capabilities."""
        try:
            tools: list[AssistantToolParam] = [
                {"type": "file_search", "file_search": {"max_num_results": 20}},
                EXTRACTION_FUNCTION_TOOL,
            ]

            assistant = self.client.beta.assistants.create(
                name="PDF Extraction Assistant",
                instructions=instructions,
                model=self.options["model"],
                tools=tools,
                response_format={"type": "json_object"},
            )

            self.assistant_id = assistant.id
            logger.info(f"Created new assistant with ID: {self.assistant_id}")
        except openai.AuthenticationError as e:
            raise ValueError(f"Invalid OpenAI API key: {e}") from e
        except openai.RateLimitError as e:
            raise RuntimeError(f"OpenAI API rate limit exceeded: {e}") from e
        except openai.APIError as e:
            raise RuntimeError(f"OpenAI API error creating assistant: {e}") from e
        except Exception as e:
            raise RuntimeError(f"Failed to create assistant: {e}") from e

    def _update_assistant(self, instructions: str) -> None:
        """Update existing assistant with new instructions."""
        try:
            tools: list[AssistantToolParam] = [
                {"type": "file_search", "file_search": {"max_num_results": 20}},
                EXTRACTION_FUNCTION_TOOL,
            ]

            if self.assistant_id is not None:
                self.client.beta.assistants.update(
                    assistant_id=self.assistant_id,
                    instructions=instructions,
                    model=self.options["model"],
                    tools=tools,
                    response_format={"type": "json_object"},
                )
            logger.info(f"Updated assistant with ID: {self.assistant_id}")
        except Exception as e:
            logger.warning(f"Error updating assistant: {e}")

    def _get_or_create_vector_store(self) -> str:
        """Create or reuse a vector store for file search."""
        if self.vector_store_id:
            return self.vector_store_id

        try:
            vector_store = self.client.vector_stores.create(
                name=f"pdf_analysis_{int(time.time())}"
            )
            self.vector_store_id = str(vector_store.id)

            # Attach vector store to assistant
            if self.assistant_id is not None:
                self.client.beta.assistants.update(
                    assistant_id=self.assistant_id,
                    tool_resources={
                        "file_search": {"vector_store_ids": [self.vector_store_id]}
                    },
                )

            return self.vector_store_id
        except openai.AuthenticationError as e:
            raise ValueError(f"Invalid OpenAI API key: {e}") from e
        except openai.RateLimitError as e:
            raise RuntimeError(f"OpenAI API rate limit exceeded: {e}") from e
        except openai.APIError as e:
            raise RuntimeError(f"OpenAI API error creating vector store: {e}") from e
        except Exception as e:
            raise RuntimeError(f"Failed to create vector store: {e}") from e

<<<<<<< HEAD
    def _upload_file_to_vector_store(self, file_path: str, vector_store_id: str) -> str:
        """Upload PDF file to OpenAI and add to vector store."""
        try:
            with open(file_path, "rb") as file:
                # Upload file for assistants
                response = self.client.files.create(file=file, purpose="assistants")
                file_id = str(response.id)

                # Add file to vector store
                self.client.vector_stores.files.create(
                    vector_store_id=vector_store_id, file_id=file_id
                )

                # Wait for file processing
                max_retries = 10
                for _ in range(max_retries):
                    vector_file = self.client.vector_stores.files.retrieve(
                        vector_store_id=vector_store_id, file_id=file_id
                    )
                    if vector_file.status == "completed":
                        break
                    if vector_file.status == "failed":
                        raise RuntimeError(
                            f"File processing failed: {vector_file.last_error}"
                        )
                    time.sleep(2)

            return file_id
        except (OSError, FileNotFoundError, PermissionError) as e:
            raise ValueError(f"File access error for {file_path}: {e}") from e
        except openai.AuthenticationError as e:
            raise ValueError(f"Invalid OpenAI API key: {e}") from e
        except openai.RateLimitError as e:
            raise RuntimeError(f"OpenAI API rate limit exceeded: {e}") from e
        except openai.APIError as e:
            raise RuntimeError(f"OpenAI API error during file upload: {e}") from e
        except Exception as e:
            raise RuntimeError(
                f"Unexpected error uploading file {file_path}: {e}"
            ) from e

    def _analyze_with_assistant_api(
        self, file_id: str, retries: int = 3
    ) -> dict[str, Any]:
        """Analyze PDF content using the Assistant API."""
        last_err: Exception | None = None

        instructions = "Extract all text content and tables from the PDF document. Use the extract_pdf_content function to provide the structured output in the specified JSON format."

=======
    def _analyze_with_file_search(self, vector_store_id: str, retries: int = 3) -> dict:
        """Analyze PDF content using file search via assistants API."""
        last_err = None
>>>>>>> 9e215fe1
        for attempt in range(retries):
            thread_id = None
            try:
<<<<<<< HEAD
                # Create thread with file attachment
                thread = self.client.beta.threads.create(
                    messages=[
                        {
                            "role": "user",
                            "content": instructions,
                            "attachments": [
                                {"file_id": file_id, "tools": [{"type": "file_search"}]}
                            ],
                        }
                    ]
=======
                # Create assistant with file search capability
                assistant = self.client.beta.assistants.create(
                    name="PDF Analyzer",
                    instructions=SYSTEM_PROMPT,
                    model=self.options["model"],
                    tools=[{"type": "file_search"}],
                    tool_resources={
                        "file_search": {"vector_store_ids": [vector_store_id]}
                    },
                )

                # Create thread
                thread = self.client.beta.threads.create()

                # Add message to thread
                self.client.beta.threads.messages.create(
                    thread_id=thread.id,
                    role="user",
                    content=(
                        "Please extract all text content and tables from the PDF file. "
                        "Return the response as JSON with 'text_content' (string) and 'tables' "
                        "(array of objects with 'markdown' field). Include all text content comprehensively."
                    ),
                )

                # Run the assistant
                run = self.client.beta.threads.runs.create(
                    thread_id=thread.id, assistant_id=assistant.id
>>>>>>> 9e215fe1
                )
                thread_id = thread.id

                # Create run
                if self.assistant_id is None:
                    raise RuntimeError("Assistant ID not available")
                run = self.client.beta.threads.runs.create(
                    thread_id=thread_id,
                    assistant_id=self.assistant_id,
                    instructions=instructions,
                )

                # Poll for completion
                start_time = time.time()
                max_duration = 180  # 3 minutes
                poll_interval = 3
                function_call_count = 0
                last_function_result: dict[str, Any] | None = None

                while True:
                    elapsed_time = time.time() - start_time
                    if elapsed_time > max_duration:
                        if last_function_result:
                            return last_function_result
                        raise RuntimeError(
                            f"Request timed out after {int(elapsed_time)} seconds"
                        )

                    run_status = self.client.beta.threads.runs.retrieve(
                        thread_id=thread_id, run_id=run.id
                    )

                    if (
                        run_status.status == "requires_action"
                        and run_status.required_action is not None
                        and run_status.required_action.type == "submit_tool_outputs"
                    ):
                        tool_calls = (
                            run_status.required_action.submit_tool_outputs.tool_calls
                        )
                        tool_outputs = []
                        function_call_count += 1

                        for tool_call in tool_calls:
                            if tool_call.function.name == "extract_pdf_content":
                                try:
                                    args: dict[str, Any] = json.loads(
                                        tool_call.function.arguments
                                    )
                                    last_function_result = args

                                    if function_call_count >= 2:
                                        return args

                                    tool_outputs.append(
                                        {
                                            "tool_call_id": tool_call.id,
                                            "output": json.dumps(
                                                {
                                                    "status": "processing",
                                                    "message": "Continue with content extraction",
                                                }
                                            ),
                                        }
                                    )
                                except Exception as e:
                                    tool_outputs.append(
                                        {
                                            "tool_call_id": tool_call.id,
                                            "output": json.dumps({"error": str(e)}),
                                        }
                                    )

                        if tool_outputs:
                            self.client.beta.threads.runs.submit_tool_outputs(
                                thread_id=thread_id,
                                run_id=run.id,
                                tool_outputs=tool_outputs,
                            )
                            continue

                    elif run_status.status == "completed":
                        if last_function_result:
                            return last_function_result

                        messages = self.client.beta.threads.messages.list(
                            thread_id=thread_id
                        )
                        if messages.data and messages.data[0].content:
                            content_block = messages.data[0].content[0]
                            if hasattr(content_block, "text") and hasattr(
                                content_block.text, "value"
                            ):
                                content = content_block.text.value
                            else:
                                content = str(content_block)
                            try:
                                # Try to parse as JSON
                                if content.startswith("{"):
                                    parsed_content: dict[str, Any] = json.loads(content)
                                    return parsed_content
                            except json.JSONDecodeError:
                                pass
                            return {"text_content": content, "tables": []}
                        return {"text_content": "", "tables": []}

                    elif run_status.status in ["failed", "cancelled", "expired"]:
                        if last_function_result:
                            return last_function_result
                        raise RuntimeError(
                            f"Assistant run failed with status: {run_status.status}"
                        )

                    time.sleep(poll_interval)

<<<<<<< HEAD
=======
                # Wait for completion
                while run.status in ["queued", "in_progress", "cancelling"]:
                    time.sleep(1)
                    run = self.client.beta.threads.runs.retrieve(
                        thread_id=thread.id, run_id=run.id
                    )

                if run.status == "completed":
                    # Get messages
                    messages = self.client.beta.threads.messages.list(
                        thread_id=thread.id
                    )
                    response_content = messages.data[0].content[0].text.value

                    # Try to parse as JSON, fallback to text extraction
                    try:
                        return cast("dict[str, Any]", json.loads(response_content))
                    except json.JSONDecodeError:
                        # Extract text content from response
                        return {"text_content": response_content, "tables": []}

                # Clean up
                self.client.beta.assistants.delete(assistant.id)
>>>>>>> 9e215fe1
            except openai.AuthenticationError as e:
                raise ValueError(f"Invalid OpenAI API key: {e}") from e
            except openai.RateLimitError as e:
                last_err = e
                time.sleep((attempt + 1) * 2.0)
            except (openai.APIError, json.JSONDecodeError, KeyError) as e:
                last_err = e
                logger.warning(
                    f"API error on attempt {attempt + 1}",
                    extra={"error": str(e), "type": type(e).__name__},
                )
                time.sleep((attempt + 1) * 1.5)
            except Exception as e:
                last_err = e
                logger.warning(
                    f"Unexpected error on attempt {attempt + 1}",
                    extra={"error": str(e), "type": type(e).__name__},
                )
                time.sleep((attempt + 1) * 1.5)
            finally:
                # Clean up thread
                if thread_id:
                    try:
                        self.client.beta.threads.delete(thread_id)
                    except Exception as e:
                        logger.warning(f"Failed to delete thread {thread_id}: {e}")

        logger.warning(
            "Assistant API analysis failed after retries",
            extra={"error": str(last_err), "retries": retries},
        )
        return {"text_content": "", "tables": []}

    def _cleanup_resources(
        self, file_ids: list[str], vector_store_id: str | None
    ) -> None:
        """Clean up uploaded files and vector store."""
        try:
            # Delete vector store (this also removes file associations)
            if vector_store_id:
                try:
                    self.client.vector_stores.delete(vector_store_id)
                except Exception as e:
                    logger.warning(
                        "Failed to delete vector store",
                        extra={"vector_store_id": vector_store_id, "error": str(e)},
                    )

            # Delete uploaded files
            for file_id in file_ids:
                try:
                    self.client.files.delete(file_id)
                except Exception as e:
                    logger.warning(
                        "Failed to delete file",
                        extra={"file_id": file_id, "error": str(e)},
                    )
        except Exception as e:
            logger.warning("Resource cleanup failed", extra={"error": str(e)})

    def load_documents(self, paths: list[str]) -> Generator[dict[str, Any], None, None]:
        """Load and analyze PDF documents using OpenAI Assistant API with file search."""
        for path in paths:
            file_ids = []
            vector_store_id = None

            try:
                # Create vector store
                vector_store_id = self._get_or_create_vector_store()

                # Upload file to vector store
                file_id = self._upload_file_to_vector_store(path, vector_store_id)
                file_ids.append(file_id)

                # Analyze with Assistant API
                result = self._analyze_with_assistant_api(file_id)

                yield result

            except Exception as e:
                logger.error(
                    "Failed to process PDF file",
                    extra={
                        "file_path": path,
                        "error": str(e),
                        "parser": "openai_assistant",
                    },
                )
                yield {"text_content": "", "tables": []}

            finally:
                # Always cleanup resources
                self._cleanup_resources(file_ids, vector_store_id)

    def _validate_modalities(self, modalities: list[str]) -> None:
        valid = {"text", "tables", "images"}
        invalid = [m for m in modalities if m not in valid]
        if invalid:
            raise ValueError(f"Invalid modalities: {invalid}. Valid: {sorted(valid)}")

    def parse(
        self,
        paths: str | list[str],
        modalities: list[str] | None = None,
        **kwargs: Any,
    ) -> list[ParserOutput]:
        if modalities is None:
            modalities = ["text", "tables", "images"]
        self._validate_modalities(modalities)
        # kwargs reserved for future use
        if isinstance(paths, str):
            paths = [paths]
        outputs: list[ParserOutput] = []
        for result in self.load_documents(paths):
            outputs.append(self.__export_result(result, modalities))
        return outputs

    def __export_result(
        self, parsed: dict[str, Any], modalities: list[str]
    ) -> ParserOutput:
        text = (
            TextElement(text=parsed.get("text_content", ""))
            if "text" in modalities
            else TextElement(text="")
        )
        tables = self._extract_tables(parsed) if "tables" in modalities else []
        images: list[ImageElement] = []  # Assistant API doesn't extract images
        return ParserOutput(text=text, tables=tables, images=images)

    @staticmethod
    def _extract_tables(parsed: dict[str, Any]) -> list[TableElement]:
        out: list[TableElement] = []
        for tbl in parsed.get("tables", []):
            try:
                md = tbl["markdown"]
                lines = [ln for ln in md.splitlines() if ln.strip()]
                if len(lines) < 2:
                    continue

                # Parse GitHub-style markdown table
                hdr = [c.strip() for c in lines[0].strip("|").split("|")]
                rows = []
                for ln in lines[2:]:  # Skip separator line
                    cells = [c.strip() for c in ln.strip("|").split("|")]
                    if cells and any(cells):
                        rows.append(cells)

                df = (
                    pd.DataFrame(rows, columns=hdr)
                    if rows
                    else pd.DataFrame(columns=hdr)
                )

                out.append(
                    TableElement(
                        markdown=md,
                        dataframe=df,
                        metadata=Metadata(
                            page_number=tbl.get("page_number", 1),
                            bbox=tbl.get("bbox") or [0, 0, 0, 0],
                        ),
                    )
                )
            except (pd.errors.EmptyDataError, pd.errors.ParserError, ValueError) as e:
                logger.warning(
                    "Table parsing failed - malformed data",
                    extra={"error": str(e), "parser": "openai_assistant"},
                )
            except Exception as e:
                logger.error(
                    "Unexpected table parsing error",
                    extra={"error": str(e), "parser": "openai_assistant"},
                )
        return out<|MERGE_RESOLUTION|>--- conflicted
+++ resolved
@@ -56,13 +56,8 @@
 
 class OpenAIAssistantPDFParser:
     def __init__(self, openai_options: dict[str, Any] | None = None):
-<<<<<<< HEAD
         # Sensible defaults for Assistant API
         defaults = {"model": "gpt-4o", "temperature": 0}
-=======
-        # Sensible defaults for file search approach
-        defaults = {"model": "gpt-4o-mini", "max_tokens": 8000, "temperature": 0}
->>>>>>> 9e215fe1
         self.options = {**defaults, **(openai_options or {})}
         try:
             api_key = os.environ.get("OPENAI_API_KEY")
@@ -174,7 +169,6 @@
         except Exception as e:
             raise RuntimeError(f"Failed to create vector store: {e}") from e
 
-<<<<<<< HEAD
     def _upload_file_to_vector_store(self, file_path: str, vector_store_id: str) -> str:
         """Upload PDF file to OpenAI and add to vector store."""
         try:
@@ -224,15 +218,9 @@
 
         instructions = "Extract all text content and tables from the PDF document. Use the extract_pdf_content function to provide the structured output in the specified JSON format."
 
-=======
-    def _analyze_with_file_search(self, vector_store_id: str, retries: int = 3) -> dict:
-        """Analyze PDF content using file search via assistants API."""
-        last_err = None
->>>>>>> 9e215fe1
         for attempt in range(retries):
             thread_id = None
             try:
-<<<<<<< HEAD
                 # Create thread with file attachment
                 thread = self.client.beta.threads.create(
                     messages=[
@@ -244,36 +232,6 @@
                             ],
                         }
                     ]
-=======
-                # Create assistant with file search capability
-                assistant = self.client.beta.assistants.create(
-                    name="PDF Analyzer",
-                    instructions=SYSTEM_PROMPT,
-                    model=self.options["model"],
-                    tools=[{"type": "file_search"}],
-                    tool_resources={
-                        "file_search": {"vector_store_ids": [vector_store_id]}
-                    },
-                )
-
-                # Create thread
-                thread = self.client.beta.threads.create()
-
-                # Add message to thread
-                self.client.beta.threads.messages.create(
-                    thread_id=thread.id,
-                    role="user",
-                    content=(
-                        "Please extract all text content and tables from the PDF file. "
-                        "Return the response as JSON with 'text_content' (string) and 'tables' "
-                        "(array of objects with 'markdown' field). Include all text content comprehensively."
-                    ),
-                )
-
-                # Run the assistant
-                run = self.client.beta.threads.runs.create(
-                    thread_id=thread.id, assistant_id=assistant.id
->>>>>>> 9e215fe1
                 )
                 thread_id = thread.id
 
@@ -389,32 +347,6 @@
 
                     time.sleep(poll_interval)
 
-<<<<<<< HEAD
-=======
-                # Wait for completion
-                while run.status in ["queued", "in_progress", "cancelling"]:
-                    time.sleep(1)
-                    run = self.client.beta.threads.runs.retrieve(
-                        thread_id=thread.id, run_id=run.id
-                    )
-
-                if run.status == "completed":
-                    # Get messages
-                    messages = self.client.beta.threads.messages.list(
-                        thread_id=thread.id
-                    )
-                    response_content = messages.data[0].content[0].text.value
-
-                    # Try to parse as JSON, fallback to text extraction
-                    try:
-                        return cast("dict[str, Any]", json.loads(response_content))
-                    except json.JSONDecodeError:
-                        # Extract text content from response
-                        return {"text_content": response_content, "tables": []}
-
-                # Clean up
-                self.client.beta.assistants.delete(assistant.id)
->>>>>>> 9e215fe1
             except openai.AuthenticationError as e:
                 raise ValueError(f"Invalid OpenAI API key: {e}") from e
             except openai.RateLimitError as e:
@@ -574,7 +506,7 @@
                         dataframe=df,
                         metadata=Metadata(
                             page_number=tbl.get("page_number", 1),
-                            bbox=tbl.get("bbox") or [0, 0, 0, 0],
+                            bbox=tbl.get("bbox", [0, 0, 0, 0]),
                         ),
                     )
                 )
